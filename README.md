--- conflicted
+++ resolved
@@ -11,11 +11,7 @@
 - to provide a simple way to parse Mach-O files for analysis
 - to not depend on external modules (e.g. lief, macholib, macho, etc.), since everything is directly extracted from the file and is all in pure python.
 
-<<<<<<< HEAD
-This is officially out of beta (2025.07.30), but still please let me know if you try or find bugs but also... be gentle ;) code will be optimized and more features will be added.
-=======
 Let me know if you try it or find bugs but also... be gentle ;) code will be optimized and more features will be added.
->>>>>>> a1507360
 
 **Current Features:**
 - Parse Mach-O Header
@@ -44,17 +40,11 @@
 - Packer detection
 - ...
 
-
-<<<<<<< HEAD
 ## Usage and examples
-You can either use it from command line or import it as a module in your python code, and call each function individually to parse only the structures you are interested in.
-=======
-## Usage and example
 You can either use it from command line or import it as a module in your python code, and call each function individually to parse only the structures you are interested in. You can install it directly via `pip` and use it programmatically or from command line, or use it as standalone script
 ```
 pip install machofile
 ```
->>>>>>> a1507360
 
 ### Module version
 It expects to be supplied with either a file path or a data buffer to parse.
